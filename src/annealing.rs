use std::cmp::max;
use std::io::Write;
use std::sync::{Arc, Mutex};

use argmin::prelude::*;
use argmin::solver::simulatedannealing::{SATempFunc, SimulatedAnnealing};
use rand::prelude::*;
use rand_xoshiro::Xoshiro256PlusPlus;

use crate::grid::Grid;
use crate::point::Point;
use crate::{api, solvers};

const INIT_TEMP: f64 = 150.0;
const INIT_CULLING: f64 = 0.1;
const MAX_ITERS: u64 = 10000;

struct Penalty {
	p:   f64,
	rng: Arc<Mutex<Xoshiro256PlusPlus>>,
}

impl Penalty {
	pub fn new(p: f64) -> Self {
		Penalty {
			p,
			rng: Arc::new(Mutex::new(Xoshiro256PlusPlus::from_entropy())),
		}
	}
}

impl ArgminOp for Penalty {
	type Float = f64;
	type Hessian = ();
	type Jacobian = ();
	type Output = f64;
	type Param = Grid;

	fn apply(&self, param: &Grid) -> Result<f64, Error> {
		Ok(param.penalty())
	}

	// Return a valid neighbor of the current state
	fn modify(&self, param: &Grid, temp: f64) -> Result<Grid, Error> {
		// Ok(neighbor_one_tower(param))
		// Ok(neighbor_temp_towers(param, temp))
		Ok(neighbor_remove_towers(param))
	}
}

// Neigboring Functions

/// Returns a neighbor of the given grid by moving one random tower
/// to a random valid location
fn neighbor_one_tower(param: &Grid) -> Grid {
	let mut rng = Xoshiro256PlusPlus::from_entropy();

	let mut grid = param.clone();

	// Returns random value from a hashmap
	let towers_hashmap = grid.get_towers_ref();
	let mut towers: Vec<Point> = towers_hashmap.keys().map(|p| *p).collect();
	towers.shuffle(&mut rng);

	let towers_to_move = 1;
	let mut valid = false;

	let mut counter = 0;
	while !valid {
		grid = param.clone();
		counter += 1;
		println!("Iteration {}", counter);
		for i in 0..towers_to_move {
			// Get valid points to move the tower
			let tower = towers[i];
			let candidate_points = Point::points_within_naive(tower, 5, grid.dimension());
			let points: Vec<Point> = candidate_points.iter().map(|p| *p).collect();
			let point_to_move_to = points.choose(&mut rng).unwrap();
			if !grid.is_tower_present(*point_to_move_to) && grid.is_on_grid(point_to_move_to.x, point_to_move_to.y) {
				grid.move_tower(tower, *point_to_move_to);
			}
		}
		valid = grid.is_valid();
	}
	grid
}

/// Returns a neighbor of the given grid by moving a random number of
/// random towers to a random valid location (functions of temp)
fn neighbor_temp_towers(param: &Grid, temp: f64) -> Grid {
	let mut rng = Xoshiro256PlusPlus::from_entropy();

	// Percent of towers to remove as a func of temperature
	let percent = (temp / INIT_TEMP) * INIT_CULLING;

	let mut grid = param.clone();

	// Create a random vector of towers
	let towers_hashmap = grid.get_towers_ref();
	let mut towers: Vec<Point> = towers_hashmap.keys().map(|p| *p).collect();
	towers.shuffle(&mut rng);

	let towers_to_move = max((percent * (towers.len() as f64)) as usize, 2);

	// Remove towers from the grid
	for i in 0..towers_to_move {
		let p = towers[i];
		grid.remove_tower(p.x, p.y);
	}

	// Move towers to a random locations such that they cover uncovered cities
	let mut uncovered_cities: Vec<Point> = grid.get_uncovered_cities().iter().map(|p| *p).collect();

	while !grid.is_valid() {
		let city_to_cover = uncovered_cities.pop().unwrap();

		// If city_to_cover is not covered
		if grid.is_city_uncovered(city_to_cover) {
			// Add a tower in a random location that covers city_to_cover
			let candidate_points: Vec<Point> =
				Point::points_within_naive(city_to_cover, grid.service_radius(), grid.dimension())
					.iter()
					.map(|p| *p)
					.collect();
			let point_to_move_to = candidate_points.choose(&mut rng).unwrap();

			grid.add_tower(point_to_move_to.x, point_to_move_to.y);
		}
	}

	grid
}

// Return a valid neighbor of the current state with the redundant towers
// removed
fn neighbor_remove_towers(param: &Grid) -> Grid {
	let grid = neighbor_one_tower(param);
	let clone_towers = grid.get_towers_ref();
	let mut ret_grid = grid.clone();
	for (t, _) in clone_towers {
		ret_grid.remove_tower(t.x, t.y);
		if !ret_grid.is_valid() {
			ret_grid.add_tower(t.x, t.y);
		}
	}
	ret_grid
}

/// Run the simulated annealing algorithm
pub fn run(grid: &mut Grid, output_path: &str) -> Result<(), Error> {
	let rng = Xoshiro256PlusPlus::from_entropy();

	// Initial grid
	let mut init_grid = grid.clone();
	let sol_towers = Grid::towers_from_file(output_path);
	for point in sol_towers.iter() {
		init_grid.add_tower(point.x, point.y);
	}
<<<<<<< HEAD
	
	
	

	let mut rng = Xoshiro256PlusPlus::from_entropy();
	// init_grid.random_lp_solve(1, rng.next_u32());
	
	// Cost function
	let operator = Penalty::new(init_grid.penalty());
=======

	// Cost function
	let operator = Penalty::new(init_grid.penalty());

>>>>>>> d8be0ed8
	let solver = SimulatedAnnealing::new(INIT_TEMP, rng)?
		.temp_func(SATempFunc::TemperatureFast)
		// Optional: Reanneal after n iterations (resets temperature to initial temperature)
		.reannealing_fixed(1000)
		// Optional: Reanneal after no accepted solution has been found for n iterations
		.reannealing_accepted(500)
		// Optional: Start reannealing after no new best solution has been found for n iterations
		.reannealing_best(800);

	let res = Executor::new(operator, solver, init_grid)
		.add_observer(ArgminSlogLogger::term(), ObserverMode::Always)
		.max_iters(MAX_ITERS)
		.target_cost(0.0)
		.run()?;

	// Wait a second (lets the logger flush everything before printing again)
	std::thread::sleep(std::time::Duration::from_secs(1));

	// Print result
	println!("{}", res);
	println!("---------------------------------------");
	println!(
		"{} -> {}",
		api::get_penalty_from_file(output_path).unwrap(),
		res.state.best_param.penalty()
	);
	println!("---------------------------------------");
	write_log(
		output_path,
		api::get_penalty_from_file(output_path).unwrap(),
		res.state.best_param.penalty(),
	);
	res.state.best_param.write_solution(output_path);

	Ok(())
}

/// Write the log to a file
fn write_log(id: &str, old_pen: f64, new_pen: f64) {
	let mut file = std::fs::OpenOptions::new()
		.append(true)
		.create(true)
		.open("log.txt")
		.unwrap();
	let mut log_string = String::new();
	log_string.push_str(id);
	log_string.push_str(": ");
	log_string.push_str(&old_pen.to_string());
	log_string.push_str(" -> ");
	log_string.push_str(&new_pen.to_string());
	log_string.push_str("\n");
	file.write_all(log_string.as_bytes()).unwrap();
}<|MERGE_RESOLUTION|>--- conflicted
+++ resolved
@@ -156,22 +156,10 @@
 	for point in sol_towers.iter() {
 		init_grid.add_tower(point.x, point.y);
 	}
-<<<<<<< HEAD
-	
-	
-	
-
-	let mut rng = Xoshiro256PlusPlus::from_entropy();
-	// init_grid.random_lp_solve(1, rng.next_u32());
-	
+
 	// Cost function
 	let operator = Penalty::new(init_grid.penalty());
-=======
-
-	// Cost function
-	let operator = Penalty::new(init_grid.penalty());
-
->>>>>>> d8be0ed8
+
 	let solver = SimulatedAnnealing::new(INIT_TEMP, rng)?
 		.temp_func(SATempFunc::TemperatureFast)
 		// Optional: Reanneal after n iterations (resets temperature to initial temperature)
