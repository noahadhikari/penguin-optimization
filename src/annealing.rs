<<<<<<< HEAD
=======
use std::cmp::max;
>>>>>>> 0009659d
use std::io::Write;
use std::sync::{Arc, Mutex};

use argmin::prelude::*;
use argmin::solver::simulatedannealing::{SATempFunc, SimulatedAnnealing};
use rand::prelude::*;
use rand_xoshiro::Xoshiro256PlusPlus;

<<<<<<< HEAD
use crate::api;
use crate::grid::Grid;
use crate::point::Point;
=======
use crate::grid::Grid;
use crate::point::Point;
use crate::{api, solvers};
>>>>>>> 0009659d

const INIT_TEMP: f64 = 150.0;
const INIT_CULLING: f64 = 0.1;

struct Penalty {
	p:   f64,
	rng: Arc<Mutex<Xoshiro256PlusPlus>>,
}

impl Penalty {
	pub fn new(p: f64) -> Self {
		Penalty {
			p,
			rng: Arc::new(Mutex::new(Xoshiro256PlusPlus::from_entropy())),
		}
	}
}

impl ArgminOp for Penalty {
	type Float = f64;
	type Hessian = ();
	type Jacobian = ();
	type Output = f64;
	type Param = Grid;

	fn apply(&self, param: &Grid) -> Result<f64, Error> {
		Ok(param.penalty())
	}

	// Return a valid neighbor of the current state
	fn modify(&self, param: &Grid, temp: f64) -> Result<Grid, Error> {
<<<<<<< HEAD
		Ok(neighbor_one_tower(param))
	}
}

/* Neigboring Functions */

/// Returns a neighbor of the given grid by movine one random tower
/// to a random valid location
fn neighbor_one_tower(param: &Grid) -> Grid {
	let mut grid = param.clone();

	let mut rng = Xoshiro256PlusPlus::from_entropy();

	// Returns random value from a hashmap
	let towers_hashmap = grid.get_towers_ref();
	let mut towers: Vec<Point> = towers_hashmap.keys().map(|p| *p).collect();
	towers.shuffle(&mut rng);

	let towers_to_move = 1;
	let mut valid = false;

	let mut counter = 0;
	while !valid {
		grid = param.clone();
		counter += 1;
		println!("Iteration {}", counter);
		for i in 0..towers_to_move {
			// Get valid points to move the tower
			let tower = towers[i];
			let candidate_points = Point::points_within_naive(tower, 5, grid.dimension());
			let points: Vec<Point> = candidate_points.iter().map(|p| *p).collect();
			let point_to_move_to = points.choose(&mut rng).unwrap();
			if !grid.is_tower_present(*point_to_move_to) && grid.is_on_grid(point_to_move_to.x, point_to_move_to.y) {
				grid.move_tower(tower, *point_to_move_to);
			}
		}
		valid = grid.is_valid();
	}
	grid
}




=======
		// Percent of towers to remove as a func of temperature
		let percent = (temp / INIT_TEMP) * INIT_CULLING;

		let mut grid = param.clone();

		let mut rng = Xoshiro256PlusPlus::from_entropy();

		// Create a random vector of towers
		let towers_hashmap = grid.get_towers_ref();
		let mut towers: Vec<Point> = towers_hashmap.keys().map(|p| *p).collect();
		towers.shuffle(&mut rng);

		let towers_to_move = max((percent * (towers.len() as f64)) as usize, 2);

		// Remove towers from the grid
		for i in 0..towers_to_move {
			let p = towers[i];
			grid.remove_tower(p.x, p.y);
		}

		// Move towers to a random locations such that they cover uncovered cities
		let mut uncovered_cities: Vec<Point> = grid.get_uncovered_cities().iter().map(|p| *p).collect();

		while !grid.is_valid() {
			let city_to_cover = uncovered_cities.pop().unwrap();

			// If city_to_cover is not covered
			if grid.is_city_uncovered(city_to_cover) {
				// Add a tower in a random location that covers city_to_cover
				let candidate_points: Vec<Point> =
					Point::points_within_naive(city_to_cover, grid.service_radius(), grid.dimension())
						.iter()
						.map(|p| *p)
						.collect();
				let point_to_move_to = candidate_points.choose(&mut rng).unwrap();

				grid.add_tower(point_to_move_to.x, point_to_move_to.y);
			}
		}

		Ok(grid)
	}
}

pub fn run(grid: &mut Grid, output_path: &str) -> Result<(), Error> {
	let rng = Xoshiro256PlusPlus::from_entropy();
>>>>>>> 0009659d

pub fn run(grid: &mut Grid, output_path: &str) -> Result<(), Error> {
	// Initial grid
	let mut init_grid = grid.clone();
<<<<<<< HEAD
	let sol_towers = Grid::towers_from_file(output_path);
	for point in sol_towers.iter() {
		init_grid.add_tower(point.x, point.y);
	}
=======
	solvers::benchmark_greedy(&mut init_grid, output_path);
>>>>>>> 0009659d

	// Cost function
	let operator = Penalty::new(init_grid.penalty());

	let solver = SimulatedAnnealing::new(INIT_TEMP, rng)?
		.temp_func(SATempFunc::TemperatureFast)
		// Optional: Reanneal after n iterations (resets temperature to initial temperature)
		.reannealing_fixed(1000)
		// Optional: Reanneal after no accepted solution has been found for n iterations
		.reannealing_accepted(500)
		// Optional: Start reannealing after no new best solution has been found for n iterations
		.reannealing_best(800);

	let res = Executor::new(operator, solver, init_grid)
		.add_observer(ArgminSlogLogger::term(), ObserverMode::Always)
		.max_iters(100000)
		.target_cost(0.0)
		.run()?;

	// Wait a second (lets the logger flush everything before printing again)
	std::thread::sleep(std::time::Duration::from_secs(1));

	// Print result
	println!("{}", res);
	println!("---------------------------------------");
	println!(
		"{} -> {}",
		api::get_penalty_from_file(output_path).unwrap(),
		res.state.best_param.penalty()
	);
	println!("---------------------------------------");
	write_log(
		output_path,
		api::get_penalty_from_file(output_path).unwrap(),
		res.state.best_param.penalty(),
	);
	res.state.best_param.write_solution(output_path);

	Ok(())
}

fn write_log(id: &str, old_pen: f64, new_pen: f64) {
	let mut file = std::fs::OpenOptions::new()
		.append(true)
		.create(true)
		.open("log.txt")
		.unwrap();
	let mut log_string = String::new();
	log_string.push_str(id);
	log_string.push_str(": ");
	log_string.push_str(&old_pen.to_string());
	log_string.push_str(" -> ");
	log_string.push_str(&new_pen.to_string());
	log_string.push_str("\n");
	file.write_all(log_string.as_bytes()).unwrap();
}<|MERGE_RESOLUTION|>--- conflicted
+++ resolved
@@ -1,7 +1,4 @@
-<<<<<<< HEAD
-=======
 use std::cmp::max;
->>>>>>> 0009659d
 use std::io::Write;
 use std::sync::{Arc, Mutex};
 
@@ -10,18 +7,14 @@
 use rand::prelude::*;
 use rand_xoshiro::Xoshiro256PlusPlus;
 
-<<<<<<< HEAD
 use crate::api;
 use crate::grid::Grid;
 use crate::point::Point;
-=======
-use crate::grid::Grid;
-use crate::point::Point;
-use crate::{api, solvers};
->>>>>>> 0009659d
+use crate::solvers;
 
 const INIT_TEMP: f64 = 150.0;
 const INIT_CULLING: f64 = 0.1;
+const MAX_ITERS: u64 = 100;
 
 struct Penalty {
 	p:   f64,
@@ -50,19 +43,19 @@
 
 	// Return a valid neighbor of the current state
 	fn modify(&self, param: &Grid, temp: f64) -> Result<Grid, Error> {
-<<<<<<< HEAD
 		Ok(neighbor_one_tower(param))
+		// Ok(neighbor_temp_towers(param, temp))
 	}
 }
 
 /* Neigboring Functions */
 
-/// Returns a neighbor of the given grid by movine one random tower
+/// Returns a neighbor of the given grid by moving one random tower
 /// to a random valid location
 fn neighbor_one_tower(param: &Grid) -> Grid {
+	let mut rng = Xoshiro256PlusPlus::from_entropy();
+	
 	let mut grid = param.clone();
-
-	let mut rng = Xoshiro256PlusPlus::from_entropy();
 
 	// Returns random value from a hashmap
 	let towers_hashmap = grid.get_towers_ref();
@@ -92,69 +85,63 @@
 	grid
 }
 
-
-
-
-=======
-		// Percent of towers to remove as a func of temperature
-		let percent = (temp / INIT_TEMP) * INIT_CULLING;
-
-		let mut grid = param.clone();
-
-		let mut rng = Xoshiro256PlusPlus::from_entropy();
-
-		// Create a random vector of towers
-		let towers_hashmap = grid.get_towers_ref();
-		let mut towers: Vec<Point> = towers_hashmap.keys().map(|p| *p).collect();
-		towers.shuffle(&mut rng);
-
-		let towers_to_move = max((percent * (towers.len() as f64)) as usize, 2);
-
-		// Remove towers from the grid
-		for i in 0..towers_to_move {
-			let p = towers[i];
-			grid.remove_tower(p.x, p.y);
+/// Returns a neighbor of the given grid by moving a random number of 
+/// random towers to a random valid location (functions of temp)
+fn neighbor_temp_towers(param: &Grid, temp: f64) -> Grid {
+	let mut rng = Xoshiro256PlusPlus::from_entropy();
+
+	// Percent of towers to remove as a func of temperature
+	let percent = (temp / INIT_TEMP) * INIT_CULLING;
+
+	let mut grid = param.clone();
+
+	// Create a random vector of towers
+	let towers_hashmap = grid.get_towers_ref();
+	let mut towers: Vec<Point> = towers_hashmap.keys().map(|p| *p).collect();
+	towers.shuffle(&mut rng);
+
+	let towers_to_move = max((percent * (towers.len() as f64)) as usize, 2);
+
+	// Remove towers from the grid
+	for i in 0..towers_to_move {
+		let p = towers[i];
+		grid.remove_tower(p.x, p.y);
+	}
+
+	// Move towers to a random locations such that they cover uncovered cities
+	let mut uncovered_cities: Vec<Point> = grid.get_uncovered_cities().iter().map(|p| *p).collect();
+
+	while !grid.is_valid() {
+		let city_to_cover = uncovered_cities.pop().unwrap();
+
+		// If city_to_cover is not covered
+		if grid.is_city_uncovered(city_to_cover) {
+			// Add a tower in a random location that covers city_to_cover
+			let candidate_points: Vec<Point> =
+				Point::points_within_naive(city_to_cover, grid.service_radius(), grid.dimension())
+					.iter()
+					.map(|p| *p)
+					.collect();
+			let point_to_move_to = candidate_points.choose(&mut rng).unwrap();
+
+			grid.add_tower(point_to_move_to.x, point_to_move_to.y);
 		}
-
-		// Move towers to a random locations such that they cover uncovered cities
-		let mut uncovered_cities: Vec<Point> = grid.get_uncovered_cities().iter().map(|p| *p).collect();
-
-		while !grid.is_valid() {
-			let city_to_cover = uncovered_cities.pop().unwrap();
-
-			// If city_to_cover is not covered
-			if grid.is_city_uncovered(city_to_cover) {
-				// Add a tower in a random location that covers city_to_cover
-				let candidate_points: Vec<Point> =
-					Point::points_within_naive(city_to_cover, grid.service_radius(), grid.dimension())
-						.iter()
-						.map(|p| *p)
-						.collect();
-				let point_to_move_to = candidate_points.choose(&mut rng).unwrap();
-
-				grid.add_tower(point_to_move_to.x, point_to_move_to.y);
-			}
-		}
-
-		Ok(grid)
-	}
-}
-
+	}
+
+	grid
+}
+
+
+/// Run the simulated annealing algorithm
 pub fn run(grid: &mut Grid, output_path: &str) -> Result<(), Error> {
 	let rng = Xoshiro256PlusPlus::from_entropy();
->>>>>>> 0009659d
-
-pub fn run(grid: &mut Grid, output_path: &str) -> Result<(), Error> {
+
 	// Initial grid
 	let mut init_grid = grid.clone();
-<<<<<<< HEAD
 	let sol_towers = Grid::towers_from_file(output_path);
 	for point in sol_towers.iter() {
 		init_grid.add_tower(point.x, point.y);
 	}
-=======
-	solvers::benchmark_greedy(&mut init_grid, output_path);
->>>>>>> 0009659d
 
 	// Cost function
 	let operator = Penalty::new(init_grid.penalty());
@@ -170,7 +157,7 @@
 
 	let res = Executor::new(operator, solver, init_grid)
 		.add_observer(ArgminSlogLogger::term(), ObserverMode::Always)
-		.max_iters(100000)
+		.max_iters(MAX_ITERS)
 		.target_cost(0.0)
 		.run()?;
 
@@ -196,6 +183,7 @@
 	Ok(())
 }
 
+/// Write the log to a file
 fn write_log(id: &str, old_pen: f64, new_pen: f64) {
 	let mut file = std::fs::OpenOptions::new()
 		.append(true)
