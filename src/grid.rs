--- conflicted
+++ resolved
@@ -1,10 +1,7 @@
 use std::collections::{HashMap, HashSet};
 use std::fmt;
 
-<<<<<<< HEAD
-=======
 use crate::lp::GridProblem;
->>>>>>> 90e5df15
 use crate::point::Point;
 
 // A Grid which we place towers and cities on.
@@ -229,7 +226,6 @@
 		&self.cities
 	}
 
-<<<<<<< HEAD
 	pub fn service_radius(&self) -> u8 {
 		self.service_radius
 	}
@@ -240,7 +236,7 @@
 
 	pub fn dimension(&self) -> u8 {
 		self.dimension
-=======
+	}
 	pub fn get_towers_ref(&self) -> &HashMap<Point, HashSet<Point>> {
 		&self.towers
 	}
@@ -253,7 +249,6 @@
 		for (point, _) in towers.iter() {
 			self.add_tower(point.x, point.y);
 		}
->>>>>>> 90e5df15
 	}
 
 	pub fn set_service_radius(&mut self, serv_radius: u8) {
