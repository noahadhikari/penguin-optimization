// Used to ignore unused code warnings.
#![allow(dead_code)]

mod grid;
use grid::Grid;

use std::fs;
use std::fs::File;
use std::fs::OpenOptions;
use std::io::prelude::*;
use std::io::Write;
use std::io::{self, BufReader};

fn main() {
<<<<<<< HEAD
    const INPUT_PATH: &str = "./inputs/small/002.in";
    const OUTPUT_PATH: &str = "./outputs/small/002.out";
    let mut grid = get_grid(INPUT_PATH).unwrap();
=======
    const CUTOFF_TIME: u32 = 500000; //max time in seconds

    let paths = fs::read_dir("./inputs/small").unwrap();
>>>>>>> 1b1a5df1

    for path in paths {
        let real_path = path.unwrap().path();
        // ie: 001
        let test_number = real_path.file_stem().unwrap().to_str().unwrap();
        let input_path = real_path.to_str().unwrap();
        let output_path = "./outputs/".to_string() + "small/" + test_number + ".out";

<<<<<<< HEAD
    const CUTOFF_TIME: u32 = 1200; //max time in seconds
    grid.lp_solve(CUTOFF_TIME);
=======
        let mut grid = get_grid(input_path).unwrap();
>>>>>>> 1b1a5df1

        grid.lp_solve(CUTOFF_TIME);

        write_sol(&grid, &output_path);
    }
}

// Algorithms

/// Greedy algorithm for benchmarking.
/// Places towers at all city locations that haven't been covered
fn place_at_cities(grid: &mut Grid) {
    let cities = grid.get_cities().clone();
    let city_points = cities.keys();
    println!("{:?}", city_points);
    for point in city_points {
        let covered = grid.get_cities().get(point).unwrap();
        if covered.len() > 0 {
            continue;
        }
        grid.add_tower(point.get_x(), point.get_y());
    }
}

/// Returns the grid created from the passed in input file.
fn get_grid(path: &str) -> io::Result<Grid> {
    let mut g = Grid::new(0, 0, 0);

    let file = File::open(path)?;
    let reader = BufReader::new(file);

    let mut i: i32 = 0;
    let mut num_cities: i32 = -1;
    for line in reader.lines() {
        if let Ok(l) = line {
            let vec: Vec<&str> = l.split_whitespace().collect();
            let first_val: &str = vec.get(0).unwrap();
            if first_val.eq("#") {
                continue;
            }
            match i {
                0 => num_cities = first_val.parse::<i32>().unwrap(),
                1 => g.set_dimension(first_val.parse::<u8>().unwrap()),
                2 => g.set_service_radius(first_val.parse::<u8>().unwrap()),
                3 => g.set_penalty_radius(first_val.parse::<u8>().unwrap()),
                _ => {
                    if (4..(4 + num_cities)).contains(&i) {
                        let x = first_val.parse::<i32>().unwrap();
                        let y = vec.get(1).unwrap().parse::<i32>().unwrap();
                        g.add_city(x, y);
                    }
                    // else {
                    //     println!("Past all cities");
                    // }
                }
            }
            i += 1;
        }
    }
    Ok(g)
}

fn write_sol(grid: &Grid, path: &str) {
    let data = grid.output();
    let mut f = OpenOptions::new()
        .write(true)
        .truncate(true)
        .create(true)
        .open(path)
        .expect("Unable to open file");
    f.write_all(data.as_bytes()).expect("Unable to write data");
}
<|MERGE_RESOLUTION|>--- conflicted
+++ resolved
@@ -1,109 +1,98 @@
-// Used to ignore unused code warnings.
-#![allow(dead_code)]
-
-mod grid;
-use grid::Grid;
-
-use std::fs;
-use std::fs::File;
-use std::fs::OpenOptions;
-use std::io::prelude::*;
-use std::io::Write;
-use std::io::{self, BufReader};
-
-fn main() {
-<<<<<<< HEAD
-    const INPUT_PATH: &str = "./inputs/small/002.in";
-    const OUTPUT_PATH: &str = "./outputs/small/002.out";
-    let mut grid = get_grid(INPUT_PATH).unwrap();
-=======
-    const CUTOFF_TIME: u32 = 500000; //max time in seconds
-
-    let paths = fs::read_dir("./inputs/small").unwrap();
->>>>>>> 1b1a5df1
-
-    for path in paths {
-        let real_path = path.unwrap().path();
-        // ie: 001
-        let test_number = real_path.file_stem().unwrap().to_str().unwrap();
-        let input_path = real_path.to_str().unwrap();
-        let output_path = "./outputs/".to_string() + "small/" + test_number + ".out";
-
-<<<<<<< HEAD
-    const CUTOFF_TIME: u32 = 1200; //max time in seconds
-    grid.lp_solve(CUTOFF_TIME);
-=======
-        let mut grid = get_grid(input_path).unwrap();
->>>>>>> 1b1a5df1
-
-        grid.lp_solve(CUTOFF_TIME);
-
-        write_sol(&grid, &output_path);
-    }
-}
-
-// Algorithms
-
-/// Greedy algorithm for benchmarking.
-/// Places towers at all city locations that haven't been covered
-fn place_at_cities(grid: &mut Grid) {
-    let cities = grid.get_cities().clone();
-    let city_points = cities.keys();
-    println!("{:?}", city_points);
-    for point in city_points {
-        let covered = grid.get_cities().get(point).unwrap();
-        if covered.len() > 0 {
-            continue;
-        }
-        grid.add_tower(point.get_x(), point.get_y());
-    }
-}
-
-/// Returns the grid created from the passed in input file.
-fn get_grid(path: &str) -> io::Result<Grid> {
-    let mut g = Grid::new(0, 0, 0);
-
-    let file = File::open(path)?;
-    let reader = BufReader::new(file);
-
-    let mut i: i32 = 0;
-    let mut num_cities: i32 = -1;
-    for line in reader.lines() {
-        if let Ok(l) = line {
-            let vec: Vec<&str> = l.split_whitespace().collect();
-            let first_val: &str = vec.get(0).unwrap();
-            if first_val.eq("#") {
-                continue;
-            }
-            match i {
-                0 => num_cities = first_val.parse::<i32>().unwrap(),
-                1 => g.set_dimension(first_val.parse::<u8>().unwrap()),
-                2 => g.set_service_radius(first_val.parse::<u8>().unwrap()),
-                3 => g.set_penalty_radius(first_val.parse::<u8>().unwrap()),
-                _ => {
-                    if (4..(4 + num_cities)).contains(&i) {
-                        let x = first_val.parse::<i32>().unwrap();
-                        let y = vec.get(1).unwrap().parse::<i32>().unwrap();
-                        g.add_city(x, y);
-                    }
-                    // else {
-                    //     println!("Past all cities");
-                    // }
-                }
-            }
-            i += 1;
-        }
-    }
-    Ok(g)
-}
-
-fn write_sol(grid: &Grid, path: &str) {
-    let data = grid.output();
-    let mut f = OpenOptions::new()
-        .write(true)
-        .truncate(true)
-        .create(true)
-        .open(path)
-        .expect("Unable to open file");
-    f.write_all(data.as_bytes()).expect("Unable to write data");
-}
+// Used to ignore unused code warnings.
+#![allow(dead_code)]
+
+mod grid;
+use grid::Grid;
+
+use std::fs;
+use std::fs::File;
+use std::fs::OpenOptions;
+use std::io::prelude::*;
+use std::io::Write;
+use std::io::{self, BufReader};
+
+fn main() {
+    const CUTOFF_TIME: u32 = 500000; //max time in seconds
+
+    let paths = fs::read_dir("./inputs/small").unwrap();
+
+    for path in paths {
+        let real_path = path.unwrap().path();
+        // ie: 001
+        let test_number = real_path.file_stem().unwrap().to_str().unwrap();
+        let input_path = real_path.to_str().unwrap();
+        let output_path = "./outputs/".to_string() + "small/" + test_number + ".out";
+
+        let mut grid = get_grid(input_path).unwrap();
+
+        grid.lp_solve(CUTOFF_TIME);
+
+        write_sol(&grid, &output_path);
+    }
+}
+
+// Algorithms
+
+/// Greedy algorithm for benchmarking.
+/// Places towers at all city locations that haven't been covered
+fn place_at_cities(grid: &mut Grid) {
+    let cities = grid.get_cities().clone();
+    let city_points = cities.keys();
+    println!("{:?}", city_points);
+    for point in city_points {
+        let covered = grid.get_cities().get(point).unwrap();
+        if covered.len() > 0 {
+            continue;
+        }
+        grid.add_tower(point.get_x(), point.get_y());
+    }
+}
+
+/// Returns the grid created from the passed in input file.
+fn get_grid(path: &str) -> io::Result<Grid> {
+    let mut g = Grid::new(0, 0, 0);
+
+    let file = File::open(path)?;
+    let reader = BufReader::new(file);
+
+    let mut i: i32 = 0;
+    let mut num_cities: i32 = -1;
+    for line in reader.lines() {
+        if let Ok(l) = line {
+            let vec: Vec<&str> = l.split_whitespace().collect();
+            let first_val: &str = vec.get(0).unwrap();
+            if first_val.eq("#") {
+                continue;
+            }
+            match i {
+                0 => num_cities = first_val.parse::<i32>().unwrap(),
+                1 => g.set_dimension(first_val.parse::<u8>().unwrap()),
+                2 => g.set_service_radius(first_val.parse::<u8>().unwrap()),
+                3 => g.set_penalty_radius(first_val.parse::<u8>().unwrap()),
+                _ => {
+                    if (4..(4 + num_cities)).contains(&i) {
+                        let x = first_val.parse::<i32>().unwrap();
+                        let y = vec.get(1).unwrap().parse::<i32>().unwrap();
+                        g.add_city(x, y);
+                    }
+                    // else {
+                    //     println!("Past all cities");
+                    // }
+                }
+            }
+            i += 1;
+        }
+    }
+    Ok(g)
+}
+
+fn write_sol(grid: &Grid, path: &str) {
+    let data = grid.output();
+    let mut f = OpenOptions::new()
+        .write(true)
+        .truncate(true)
+        .create(true)
+        .open(path)
+        .expect("Unable to open file");
+    f.write_all(data.as_bytes()).expect("Unable to write data");
+}