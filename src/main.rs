// Used to ignore unused code warnings.
#![allow(dead_code)]

mod grid;
mod lp;

use std::collections::HashMap;
use std::fmt::Error;
use std::fs::{DirEntry, File, OpenOptions};
use std::io::prelude::*;
use std::io::{self, BufReader, Write};
use std::path::Path;
use std::{fs, u32};

use grid::Grid;
use rand::{thread_rng, Rng};
use stopwatch::Stopwatch;

fn solve_all_inputs() {
	const CUTOFF_TIME: u32 = 500000; // max time in seconds

	let paths = fs::read_dir("./inputs/small").unwrap();

	for path in paths {
		let real_path = path.unwrap().path();
		// ie: 001
		let test_number = real_path.file_stem().unwrap().to_str().unwrap();
		let input_path = real_path.to_str().unwrap();
		let output_path = "./outputs/".to_string() + "small/" + test_number + ".out";

		let mut grid = get_grid(input_path).unwrap();

		grid.lp_solve(CUTOFF_TIME);

		write_sol(&grid, &output_path);
	}
}

fn solve_one_input() {
	const INPUT_PATH: &str = "./inputs/test/tiny.in";
	const OUTPUT_PATH: &str = "./outputs/test/tiny.out";
	let mut grid = get_grid(INPUT_PATH).unwrap();
	const CUTOFF_TIME: u32 = 3600; // max time in seconds
	grid.lp_solve(CUTOFF_TIME);

	write_sol(&grid, OUTPUT_PATH);
	// println!("Valid: {}", grid.is_valid());
	println!("{}", grid);
}

fn solve_all_randomized() {
	let paths = fs::read_dir("./inputs/medium").unwrap();

	// Will find a better way for this
	let mut i = 1;
	for path in paths {
		// There's probably a much better way to do this
		match i {
			1..=10 => {
				// Uncomment for 11-20
				// i += 1;
				// continue
			}
			11..=20 => {
				// Comment out for 11-20
				continue;
			}
			_ => return,
		}

		let real_path = path.unwrap().path();
		let test_number = real_path.file_stem().unwrap().to_str().unwrap(); // ie: 001
		let input_path = real_path.to_str().unwrap();
		let output_path = "./outputs/".to_string() + "medium/" + test_number + ".out";
		solve_one_randomized(input_path, &output_path, 10);

		i += 1;
	}
}

fn solve_one_randomized(input_path: &str, output_path: &str, secs_per_input: u64) {
	// const INPUT_PATH: &str = "./inputs/medium/001.in";
	// const OUTPUT_PATH: &str = "./outputs/medium/001.out";
	const CUTOFF_TIME: u32 = 60; // max time in seconds
	const ITERATIONS: u32 = 10000;


	let mut rng = thread_rng();
	let mut best_penalty_so_far = f64::INFINITY;
	let mut grid = get_grid(input_path).unwrap();
<<<<<<< HEAD
    let mut best_towers_so_far = HashMap::new();
    let sw = Stopwatch::start_new();
=======
	let mut best_towers_so_far = HashMap::new(); // Need a way to move this out
	let sw = Stopwatch::start_new();
>>>>>>> 54675704
	// For every file:

	let mut i = 0;
	while sw.elapsed().as_secs() < secs_per_input {
		// 5 mins
		let p = grid.random_lp_solve(CUTOFF_TIME, rng.gen_range(1..=u32::MAX));
		println!("{} penalty: {}", i, p);
		if p < best_penalty_so_far {
			best_penalty_so_far = p;
			best_towers_so_far = grid.get_towers_ref().clone();
		}

		// let time = sw.elapsed().as_secs();
		// if sw.elapsed().as_secs() % 10 == 0 {
		// 	println!("{} secs passed. Best so far: {}", time, best_penalty_so_far);
		// }
		i += 1;
	}
	println!("Best: {}", best_penalty_so_far);
	// println!("Valid: {}", best_grid_so_far.is_valid());
	grid.replace_all_towers(best_towers_so_far);
	write_sol(&grid, output_path);
}

fn main() {
	// solve_all_inputs();
	// solve_one_input();
	// solve_one_randomized("inputs/test/medium.in", "outputs/test/medium.out", 5);
	solve_all_randomized();
}

// Algorithms

/// Greedy algorithm for benchmarking.
/// Places towers at all city locations that haven't been covered
fn place_at_cities(grid: &mut Grid) {
	let cities = grid.get_cities_ref().clone();
	let city_points = cities.keys();
	println!("{:?}", city_points);
	for point in city_points {
		let covered = grid.get_cities_ref().get(point).unwrap();
		if covered.len() > 0 {
			continue;
		}
		grid.add_tower(point.get_x(), point.get_y());
	}
}

/// Returns the grid created from the passed in input file.
fn get_grid(path: &str) -> io::Result<Grid> {
	let mut g = Grid::new(0, 0, 0);

	let file = File::open(path)?;
	let reader = BufReader::new(file);

	let mut i: i32 = 0;
	let mut num_cities: i32 = -1;
	for line in reader.lines() {
		if let Ok(l) = line {
			let vec: Vec<&str> = l.split_whitespace().collect();
			let first_val: &str = vec.get(0).unwrap();
			if first_val.eq("#") {
				continue;
			}
			match i {
				0 => num_cities = first_val.parse::<i32>().unwrap(),
				1 => g.set_dimension(first_val.parse::<u8>().unwrap()),
				2 => g.set_service_radius(first_val.parse::<u8>().unwrap()),
				3 => g.set_penalty_radius(first_val.parse::<u8>().unwrap()),
				_ => {
					if (4..(4 + num_cities)).contains(&i) {
						let x = first_val.parse::<i32>().unwrap();
						let y = vec.get(1).unwrap().parse::<i32>().unwrap();
						g.add_city(x, y);
					}
				}
			}
			i += 1;
		}
	}
	Ok(g)
}

fn write_sol(grid: &Grid, path: &str) {
	// Only overwrite if solution is better than what we currently have
	if Path::new(path).is_file() {
		let file = File::open(path).unwrap();
		let reader = BufReader::new(file);
		let lines: Vec<String> = reader.lines().collect::<Result<_, _>>().unwrap();
		let penalty_line = lines.get(0).unwrap(); // Penalty = xxx
		let split_line: Vec<&str> = penalty_line.split_whitespace().collect();
		let existing_penalty: f64 = split_line.get(3).unwrap().parse::<f64>().unwrap();

		if grid.penalty() >= existing_penalty {
			return;
		}
	}

	let data = grid.output();
	let mut f = OpenOptions::new()
		.write(true)
		.truncate(true)
		.create(true)
		.open(path)
		.expect("Unable to open file");
	f.write_all(data.as_bytes()).expect("Unable to write data");
}<|MERGE_RESOLUTION|>--- conflicted
+++ resolved
@@ -88,13 +88,8 @@
 	let mut rng = thread_rng();
 	let mut best_penalty_so_far = f64::INFINITY;
 	let mut grid = get_grid(input_path).unwrap();
-<<<<<<< HEAD
     let mut best_towers_so_far = HashMap::new();
     let sw = Stopwatch::start_new();
-=======
-	let mut best_towers_so_far = HashMap::new(); // Need a way to move this out
-	let sw = Stopwatch::start_new();
->>>>>>> 54675704
 	// For every file:
 
 	let mut i = 0;
