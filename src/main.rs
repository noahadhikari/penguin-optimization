// Used to ignore unused code warnings.
#![allow(dead_code)]

// extern crates
#[macro_use]
extern crate lazy_static;


mod grid;
mod lp;
mod point;

<<<<<<< HEAD
//crate imports
use grid::Grid;
// use point::preprocess::setup_persistence;



//other imports
=======
// crate imports
// other imports
>>>>>>> 3029f24c
use std::collections::HashMap;
// use std::fmt::Error;
use std::fs::{File, OpenOptions};
use std::io::prelude::*;
use std::io::{self, BufReader, Write};
use std::path::Path;
use std::{fs, u32};

use grid::Grid;
use point::preprocess::setup_persistence;
use rand::{thread_rng, Rng};
use stopwatch::Stopwatch;

fn solve_all_inputs() {
	const CUTOFF_TIME: u32 = 500000; // max time in seconds

	let paths = fs::read_dir("./inputs/small").unwrap();

	for path in paths {
		let real_path = path.unwrap().path();
		// ie: 001
		let test_number = real_path.file_stem().unwrap().to_str().unwrap();
		let input_path = real_path.to_str().unwrap();
		let output_path = "./outputs/".to_string() + "small/" + test_number + ".out";

		let mut grid = get_grid(input_path).unwrap();

		grid.lp_solve(CUTOFF_TIME);

		write_sol(&grid, &output_path);
	}
}

fn solve_one_input() {
	const INPUT_PATH: &str = "./inputs/test/tiny.in";
	const OUTPUT_PATH: &str = "./outputs/test/tiny.out";
	let mut grid = get_grid(INPUT_PATH).unwrap();
	const CUTOFF_TIME: u32 = 3600; // max time in seconds
	grid.lp_solve(CUTOFF_TIME);

	write_sol(&grid, OUTPUT_PATH);
	// println!("Valid: {}", grid.is_valid());
	println!("{}", grid);
}

fn solve_all_randomized() {
	let paths = fs::read_dir("./inputs/large").unwrap();

	// Will find a better way for this
	let mut i = 1;
	for path in paths {
		// There's probably a much better way to do this
		match i {
			1..=10 => {
				// Uncomment for 11-20
				// i += 1;
				// continue
			}
			11..=20 => {
				// Comment out for 11-20
				continue;
			}
			_ => return,
		}

		let real_path = path.unwrap().path();
		let test_number = real_path.file_stem().unwrap().to_str().unwrap(); // ie: 001
		let input_path = real_path.to_str().unwrap();
		let output_path = "./outputs/".to_string() + "large/" + test_number + ".out";
		solve_one_randomized(input_path, &output_path, 10);

		i += 1;
	}
}

fn solve_one_randomized(input_path: &str, output_path: &str, secs_per_input: u64) {
	// const INPUT_PATH: &str = "./inputs/medium/001.in";
	// const OUTPUT_PATH: &str = "./outputs/medium/001.out";
	const CUTOFF_TIME: u32 = 60; // max time in seconds
	const ITERATIONS: u32 = 10000;


	let mut rng = thread_rng();
	let mut best_penalty_so_far = f64::INFINITY;
	let mut grid = get_grid(input_path).unwrap();
	let mut best_towers_so_far = HashMap::new();
	let sw = Stopwatch::start_new();
	// For every file:

	let mut i = 0;
	while sw.elapsed().as_secs() < secs_per_input {
		// 5 mins
		let p = grid.random_lp_solve(CUTOFF_TIME, rng.gen_range(1..=u32::MAX));
		println!("{} penalty: {}", i, p);
		if p < best_penalty_so_far {
			best_penalty_so_far = p;
			best_towers_so_far = grid.get_towers_ref().clone();
		}

		// let time = sw.elapsed().as_secs();
		// if sw.elapsed().as_secs() % 10 == 0 {
		// 	println!("{} secs passed. Best so far: {}", time, best_penalty_so_far);
		// }
		i += 1;
	}
	println!("Best: {}", best_penalty_so_far);
	// println!("Valid: {}", best_grid_so_far.is_valid());
	grid.replace_all_towers(best_towers_so_far);
	write_sol(&grid, output_path);
}

fn main() {
	// solve_all_inputs();
	// solve_one_input();
	// solve_one_randomized("inputs/test/medium.in", "outputs/test/medium.out", 5);
	// setup_persistence();
	solve_all_randomized();
}

// Algorithms

/// Greedy algorithm for benchmarking.
/// Places towers at all city locations that haven't been covered
fn place_at_cities(grid: &mut Grid) {
	let cities = grid.get_cities_ref().clone();
	let city_points = cities.keys();
	println!("{:?}", city_points);
	for point in city_points {
		let covered = grid.get_cities_ref().get(point).unwrap();
		if covered.len() > 0 {
			continue;
		}
		grid.add_tower(point.get_x(), point.get_y());
	}
}

/// Returns the grid created from the passed in input file.
fn get_grid(path: &str) -> io::Result<Grid> {
	let mut g = Grid::new(0, 0, 0);

	let file = File::open(path)?;
	let reader = BufReader::new(file);

	let mut i: i32 = 0;
	let mut num_cities: i32 = -1;
	for line in reader.lines() {
		if let Ok(l) = line {
			let vec: Vec<&str> = l.split_whitespace().collect();
			let first_val: &str = vec.get(0).unwrap();
			if first_val.eq("#") {
				continue;
			}
			match i {
				0 => num_cities = first_val.parse::<i32>().unwrap(),
				1 => g.set_dimension(first_val.parse::<u8>().unwrap()),
				2 => g.set_service_radius(first_val.parse::<u8>().unwrap()),
				3 => g.set_penalty_radius(first_val.parse::<u8>().unwrap()),
				_ => {
					if (4..(4 + num_cities)).contains(&i) {
						let x = first_val.parse::<i32>().unwrap();
						let y = vec.get(1).unwrap().parse::<i32>().unwrap();
						g.add_city(x, y);
					}
				}
			}
			i += 1;
		}
	}
	Ok(g)
}

fn write_sol(grid: &Grid, path: &str) {
	// Only overwrite if solution is better than what we currently have
	if Path::new(path).is_file() {
		let file = File::open(path).unwrap();
		let reader = BufReader::new(file);
		let lines: Vec<String> = reader.lines().collect::<Result<_, _>>().unwrap();
		let penalty_line = lines.get(0).unwrap(); // Penalty = xxx
		let split_line: Vec<&str> = penalty_line.split_whitespace().collect();
		let existing_penalty: f64 = split_line.get(3).unwrap().parse::<f64>().unwrap();

		if grid.penalty() >= existing_penalty {
			return;
		}
	}

	let data = grid.output();
	let mut f = OpenOptions::new()
		.write(true)
		.truncate(true)
		.create(true)
		.open(path)
		.expect("Unable to open file");
	f.write_all(data.as_bytes()).expect("Unable to write data");
}<|MERGE_RESOLUTION|>--- conflicted
+++ resolved
@@ -10,7 +10,6 @@
 mod lp;
 mod point;
 
-<<<<<<< HEAD
 //crate imports
 use grid::Grid;
 // use point::preprocess::setup_persistence;
@@ -18,10 +17,6 @@
 
 
 //other imports
-=======
-// crate imports
-// other imports
->>>>>>> 3029f24c
 use std::collections::HashMap;
 // use std::fmt::Error;
 use std::fs::{File, OpenOptions};
@@ -30,8 +25,6 @@
 use std::path::Path;
 use std::{fs, u32};
 
-use grid::Grid;
-use point::preprocess::setup_persistence;
 use rand::{thread_rng, Rng};
 use stopwatch::Stopwatch;
 
