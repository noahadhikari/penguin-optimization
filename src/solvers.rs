--- conflicted
+++ resolved
@@ -37,10 +37,6 @@
 			continue;
 		}
 		grid.add_tower(city.get_x(), city.get_y());
-<<<<<<< HEAD
-=======
-		grid.write_solution(output_path);
->>>>>>> c250a934
 	}
 	grid.write_solution(output_path);
 }
@@ -171,9 +167,4 @@
 		grid.remove_all_towers();
 	}
 	println!("Best: {}", best_penalty_so_far);
-<<<<<<< HEAD
-}
-=======
-	println!("Valid: {}", grid.is_valid());
-}
->>>>>>> c250a934
+}