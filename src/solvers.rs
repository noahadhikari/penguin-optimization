use std::collections::{HashMap, HashSet};

use colored::Colorize;
use rand::seq::SliceRandom;
use rand::{thread_rng, Rng};
use rayon::prelude::*;
use stopwatch::Stopwatch;

<<<<<<< HEAD
=======
use crate::annealing;
use crate::api::round;
>>>>>>> 499a0e07
use crate::grid::Grid;
use crate::point::Point;


// Greedy parameters
// What percent of the total do we consider in addition to max coverage
const PERCENT_REMAINING: f32 = 0.25;

// LP parameters
// Max time in seconds
const LP_CUTOFF_TIME: u32 = 500000;

// RLP parameters
const SECS_PER_INPUT: u64 = 60;
const CUTOFF_TIME: u32 = 60; // max time in seconds
const ITERATIONS: u32 = 10000;

// Randomized hillclimb parameters

// How many iterations of hillclimb to do. When =0 then is threaded naive
// hillclimb.
const HILLCLIMB_ITERATIONS_PER_THREAD: usize = 0;
// Radius of hillclimb. works best with 3 (any), 8 (small), 10 (medium), 14
// (large). brute-force is grid dimension * sqrt 2: 43 (small), 71 (medium), 142
// (large)
const HILLCLIMB_RADIUS: u8 = 10;

// Simulated annealing parameters
const SA_ITERATIONS: u32 = 1000;
const SA_RADIUS: u8 = 43;

// ------- Solver functions -------

// -- Naive Greedy --
/// Greedy algorithm for benchmarking.
/// Places towers at all city locations that haven't been covered
pub fn benchmark_greedy(grid: &mut Grid, output_path: &str) {
	let cities = grid.get_cities_ref().clone();
	let city_points = cities.keys();

	for city in city_points {
		let covered = grid.get_cities_ref().get(city).unwrap();
		if covered.len() > 0 {
			continue;
		}
		grid.add_tower(city.get_x(), city.get_y());
	}
	grid.write_solution(output_path);
}

// -- Greedy --
/// Greedy algorithm for solving the grid.
/// Places a tower such that it covers the most cities.
/// Picks a range of covered and minimizes the added penalty.
pub fn greedy(grid: &mut Grid, output_path: &str) {
	let mut cities = grid.get_cities_ref().clone().into_keys().collect::<Vec<Point>>();

	// Continue until cities are covered
	while cities.len() != 0 {
		let mut d: HashMap<Point, u32> = HashMap::new();

		for city in &cities {
			for possible_tower in Point::points_within_radius(*city, grid.service_radius(), grid.dimension()).unwrap() {
				let counter = d.entry(*possible_tower).or_insert(0);
				*counter += 1
			}
		}

		// Towers to be considered, mapped to added cost
		let mut towers_to_be_considered: HashMap<Point, f64> = HashMap::new();

		// Grab among (us) the towers that cover the most
		let mut ordered_possibles: Vec<(Point, u32)> = d.into_iter().collect::<Vec<(Point, u32)>>();
		ordered_possibles.sort_by_key(|a| a.1);
		ordered_possibles.reverse();

		let max = ordered_possibles[0].1;
		let total = ordered_possibles.len();
		let mut index = 0;

		// First extract all max value ones
		for i in 0..total {
			let possible = ordered_possibles[i];
			if possible.1 == max {
				index += 1;
				towers_to_be_considered.insert(possible.0, 0.0);
			} else {
				break;
			}
		}

		// Next extract PERCENT_REMAINING of the rest
		let end = std::cmp::min(((total - index) as f32 * PERCENT_REMAINING) as usize, total);

		for i in index..end {
			towers_to_be_considered.insert(ordered_possibles[i].0, 0.0);
		}

		// Now test inserting each tower into grid, updating added cost value

		for (tower, cost) in towers_to_be_considered.iter_mut() {
			grid.add_tower(tower.get_x(), tower.get_y());
			*cost += grid.penalty();
			grid.remove_tower(tower.get_x(), tower.get_y())
		}

		// Pick the tower that adds the lowest cost
		let tower_to_add = towers_to_be_considered
			.iter()
			// Rust doesn't allow ordering by float, so just compare the integers for now
			// TODO https://docs.rs/float-cmp/0.5.2/float_cmp/ ?
			.max_by(|a, b| (*a.1 as u32).cmp(&(*b.1 as u32)))
			.unwrap()
			.0;

		grid.add_tower(tower_to_add.get_x(), tower_to_add.get_y());


		// Only consider cities not already covered

		let mut new_cities: Vec<Point> = Vec::new();
		for city in cities.iter() {
			if grid.get_cities_ref().get(city).unwrap().len() == 0 {
				new_cities.push(city.clone());
			}
		}
		cities = new_cities;
	}

	grid.write_solution(output_path);
}


// -- Linear Programming --
// TODO: move out of grid class
pub fn linear_programming(grid: &mut Grid) {
	grid.lp_solve(LP_CUTOFF_TIME);
}


// -- Randomize Valid Solution threaded
pub fn randomize_valid_solution_with_lp_threaded(grid: &mut Grid, output_path: &str) {
	let mut grids: Vec<_> = vec![];
	for _ in 0..(num_cpus::get()) {
		grids.push(grid.clone());
	}
	grids
		.par_iter_mut()
		.for_each(|g: &mut Grid| randomize_valid_solution_with_lp(g, output_path));
}


// -- Randomize Valid Solution with LP --
pub fn randomize_valid_solution_with_lp(grid: &mut Grid, output_path: &str) {
	let mut rng = thread_rng();
	let mut best_penalty_so_far = f64::INFINITY;
	let sw = Stopwatch::start_new();

	// Grab a valid solution and see if it is better
	// TODO: prevent getting same one over and over
	while sw.elapsed().as_secs() < SECS_PER_INPUT {
		let p = grid.random_lp_solve(CUTOFF_TIME, rng.gen_range(1..=u32::MAX));
		// println!("{} penalty: {}", i, p);
		if p < best_penalty_so_far {
			best_penalty_so_far = p;
			grid.write_solution(output_path);
		}

		let time = sw.elapsed().as_secs();
		if sw.elapsed().as_secs() % 10 == 0 {
			println!("{} secs passed. Best so far: {}", time, best_penalty_so_far);
		}
		// Reset grid
		grid.remove_all_towers();
	}
	println!("Best: {}", best_penalty_so_far);
}

/// First grabs the current solution we have.
/// Then, sees if any improvements can be made by moving a tower slightly, and
/// makes them.
pub fn hillclimb(grid: &mut Grid, output_path: &str) {
	// println!("Hillclimbing for {}", output_path);
	let initial_towers = Grid::towers_from_file(output_path);
	for tower in initial_towers {
		grid.add_tower(tower.x, tower.y);
	}
	let old_penalty = grid.penalty();

	if hillclimb_helper(grid, output_path, old_penalty) {
		grid.remove_all_towers();
		hillclimb(grid, output_path);
	}
	let new_penalty = grid.penalty();
	if new_penalty < old_penalty {
		println!("Improved! {} -> {}", old_penalty, new_penalty);
	} else {
		println!(
			"Hillclimb could not improve with radius {}. {}",
			HILLCLIMB_RADIUS, new_penalty
		);
	}
}

/// Multithreaded randomized hillclimb. Looks at locally optimal choices, and if
/// there are none, shuffles and reruns hillclimb. Repeats for a certain number
/// of iterations per thread.
pub fn rand_hillclimb_threaded(grid: &mut Grid, output_path: &str) {
	let initial_towers = Grid::towers_from_file(output_path);
	for tower in initial_towers {
		grid.add_tower(tower.x, tower.y);
	}
	let old_penalty = grid.penalty();
	let mut grids: Vec<_> = vec![];
	for _ in 0..(num_cpus::get()) {
		grids.push(grid.clone());
	}
	grids
		.par_iter_mut()
		.for_each(|g: &mut Grid| rand_hillclimb(g, output_path, HILLCLIMB_ITERATIONS_PER_THREAD, old_penalty));

	let new_towers = Grid::towers_from_file(output_path);
	grid.remove_all_towers();
	for tower in new_towers {
		grid.add_tower(tower.x, tower.y);
	}
	let new_penalty = grid.penalty();
	if new_penalty < old_penalty {
		println!("{}  {} -> {}", "Improved!".green(), old_penalty, new_penalty);
	} else {
		println!(
			"Randomized hillclimb could not improve in {} iterations with radius {}. {}",
			HILLCLIMB_ITERATIONS_PER_THREAD, HILLCLIMB_RADIUS, new_penalty
		);
	}
}

/// Same as normal hillclimb, except randomizes the grid when reaching a peak,
/// and redoes hillclimb.
fn rand_hillclimb(grid: &mut Grid, output_path: &str, iterations: usize, global_penalty: f64) {
	let mut rng = thread_rng();

	for i in 0..(iterations + 1) {
		loop {
			if !hillclimb_helper(grid, output_path, global_penalty) {
				let pen = grid.penalty();
				if pen < global_penalty {
					println!("Improvement on iteration {}: {} -> {}", i, global_penalty, pen);
					grid.write_solution(output_path);
				} else if i % 10 == 0 {
					// println!("No improvement by iteration {}.", i);
				}
				grid.random_lp_solve(1, rng.gen_range(1..=u32::MAX)); // reinitialize LP-pseudorandom towers
				break;
			}
		}
	}
}

/// Runs hillclimb on this grid and returns whether any improvements were made.
fn hillclimb_helper(grid: &mut Grid, output_path: &str, global_penalty: f64) -> bool {
	fn adjacent_towers(g: &Grid, t: Point, r: u8) -> Vec<Point> {
		// need to change to points_within_naive if want to use different r values.

		let mut adjacent_towers: HashSet<Point> = match r {
			3 | 8 | 10 | 14 => Point::points_within_radius(t, r, g.dimension()).unwrap().clone(),
			_ => Point::points_within_naive(t, r, g.dimension()),
		};
		for (tower, _) in g.get_towers_ref() {
			adjacent_towers.remove(tower);
		}
		adjacent_towers.into_iter().collect()
	}

	let old_penalty = grid.penalty();
	let mut changed = false;
	let old_towers = (*grid.get_towers_ref()).clone();
	let mut rng = thread_rng();
	'outer: for &tower in old_towers.keys() {
		// first sees if valid even without this tower, and if so
		// removes it.
		grid.remove_tower(tower.x, tower.y);
		if grid.is_valid() {
			changed = true;
			grid.write_solution(output_path);
			break 'outer;
		} else {
			grid.add_tower(tower.x, tower.y);
		}

		let mut adj_towers: Vec<Point> = adjacent_towers(grid, tower, HILLCLIMB_RADIUS).into_iter().collect();
		adj_towers.shuffle(&mut rng);
		// now tries to move the tower to a better location
		for adj_tower in adj_towers {
			// change r (third value) if desired
			grid.move_tower(tower, adj_tower);

			if grid.is_valid() {
				let new_penalty = grid.penalty();
				if new_penalty < old_penalty {
					changed = true;
					// println!("{} -> {}, Old: {}, New: {}", tower, adj_tower, old_penalty,
					// new_penalty);
					if new_penalty < global_penalty {
						grid.write_solution(output_path);
					}
					break 'outer;
				}
			}
			grid.move_tower(adj_tower, tower); // undo move
		}
	}
	changed
}

<<<<<<< HEAD
pub fn sort_and_read_penalty(grid: &mut Grid, output_path: &str) {
	let towers = Grid::towers_from_file(output_path);
	for tower in towers {
		grid.add_tower(tower.x, tower.y);
	}
	println!("Penalty: {}", grid.penalty());
	grid.overwrite_with_sorted_solution(output_path);
=======
/// Anneal
pub fn simulated_annealing(grid: &mut Grid, output_path: &str) {
	if let Err(ref e) = annealing::run(grid, output_path) {
		println!("{}", e);
		std::process::exit(1);
	}
>>>>>>> 499a0e07
}<|MERGE_RESOLUTION|>--- conflicted
+++ resolved
@@ -6,11 +6,7 @@
 use rayon::prelude::*;
 use stopwatch::Stopwatch;
 
-<<<<<<< HEAD
-=======
 use crate::annealing;
-use crate::api::round;
->>>>>>> 499a0e07
 use crate::grid::Grid;
 use crate::point::Point;
 
@@ -326,7 +322,6 @@
 	changed
 }
 
-<<<<<<< HEAD
 pub fn sort_and_read_penalty(grid: &mut Grid, output_path: &str) {
 	let towers = Grid::towers_from_file(output_path);
 	for tower in towers {
@@ -334,12 +329,12 @@
 	}
 	println!("Penalty: {}", grid.penalty());
 	grid.overwrite_with_sorted_solution(output_path);
-=======
+}
+
 /// Anneal
 pub fn simulated_annealing(grid: &mut Grid, output_path: &str) {
 	if let Err(ref e) = annealing::run(grid, output_path) {
 		println!("{}", e);
 		std::process::exit(1);
 	}
->>>>>>> 499a0e07
 }