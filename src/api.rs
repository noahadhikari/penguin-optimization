--- conflicted
+++ resolved
@@ -111,23 +111,7 @@
 	(n * 1000000.0).round() / 1000000.0
 }
 
-<<<<<<< HEAD
-/// Converts number to 3 digit equivalent (1 -> "001", 40 -> "040", 103 ->
-/// "103")
-fn get_three_digit_num(n: u8) -> String {
-	if n >= 100 {
-		return n.to_string();
-	} else if n >= 10 {
-		return "0".to_string() + &n.to_string();
-	} else {
-		return "00".to_string() + &n.to_string();
-	}
-}
-
-/// Gets our penalty from a specific file
-=======
 /// Gets our penalty from a specifie file
->>>>>>> a93872c3
 pub fn get_penalty_from_file(path: &str) -> f64 {
 	let file = File::open(path).unwrap();
 	let reader = BufReader::new(file);
