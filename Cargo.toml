[package]
name = "penguin-project"
version = "0.1.0"
authors = ["Daniel Endraws <daniel.endraws@berkeley.edu>", "Noah Adhikari <noahadhikari@berkeley.edu", "Meshan Khosla <mkhosla@berkeley.edu>"]
description="CS 170 - Solver for penguin problem"
readme="README.md"
edition = "2021"

# See more keys and their definitions at https://doc.rust-lang.org/cargo/reference/manifest.html

[dependencies]
cargo-debug = "0.3.0"
good_lp = {version = "1.3.2", features = ["coin_cbc", "lp-solvers"]}
stopwatch = "0.0.7"
rand = "0.8.5"
<<<<<<< HEAD
clap = { version = "3.1.12", features = ["derive"] }
phf = { version = "0.10", features = ["macros"] }
# lp-solvers = "0.0.4"
# minilp = "0.2.2"
# highs = "1.2.1"
# linregress = "0.4.4"
=======
reqwest = { version = "0.11.10", features = ["json"] }
tokio = { version = "1.12.0", features = ["full"] }
lazy_static = "1.4.0"
regex = "1.5.5"
num_cpus = "1.13.1"
rayon = "1.5.2"
serde = { version = "1.0", features = ["derive"] }
serde_json = "1.0"
>>>>>>> 90e5df15
<|MERGE_RESOLUTION|>--- conflicted
+++ resolved
@@ -13,14 +13,8 @@
 good_lp = {version = "1.3.2", features = ["coin_cbc", "lp-solvers"]}
 stopwatch = "0.0.7"
 rand = "0.8.5"
-<<<<<<< HEAD
 clap = { version = "3.1.12", features = ["derive"] }
 phf = { version = "0.10", features = ["macros"] }
-# lp-solvers = "0.0.4"
-# minilp = "0.2.2"
-# highs = "1.2.1"
-# linregress = "0.4.4"
-=======
 reqwest = { version = "0.11.10", features = ["json"] }
 tokio = { version = "1.12.0", features = ["full"] }
 lazy_static = "1.4.0"
@@ -28,5 +22,4 @@
 num_cpus = "1.13.1"
 rayon = "1.5.2"
 serde = { version = "1.0", features = ["derive"] }
-serde_json = "1.0"
->>>>>>> 90e5df15
+serde_json = "1.0"